--- conflicted
+++ resolved
@@ -667,31 +667,21 @@
           const hashrate_regex = hashrate_regexes[i];
           const m = str.match(hashrate_regex[2]);
           if (m) {
-<<<<<<< HEAD
-            const hashrate = parseFloat(m[1]);
-            const algo_deps = bench_algo_deps(algo, hashrate);
-            for (let algo_dep in algo_deps) {
-              log("Setting performance for " + algo_dep + " algo to " + algo_deps[algo_dep]);
-              c.algo_perf[algo_dep] = algo_deps[algo_dep];
-            }
-            c.algo_perf[algo] = hashrate;
-            miner_proc.on('close', (code) => { clearTimeout(timeout); resolve(); });
-            tree_kill(miner_proc.pid);
-            break;
-=======
             if (nr_prints_needed < 0) nr_prints_needed = hashrate_regex[1];
             const hashrate = parseFloat(m[1]) * hashrate_regex[0];
             if (++nr_prints_found >= nr_prints_needed) {
-              log("Setting performance for " + algo_class + " algo class to " + hashrate);
-              c.algo_perf[algo_class] = hashrate;
+              const algo_deps = bench_algo_deps(algo, hashrate);
+              for (let algo_dep in algo_deps) {
+                log("Setting performance for " + algo_dep + " algo to " + algo_deps[algo_dep]);
+                c.algo_perf[algo_dep] = algo_deps[algo_dep];
+              }
               miner_proc.on('close', (code) => { clearTimeout(timeout); resolve(); });
               tree_kill(miner_proc.pid);
               break;
             } else {
-              log("Read performance for " + algo_class + " algo class to " + hashrate + ", waiting for " + 
+              log("Read performance for " + algo + " algo to " + hashrate + ", waiting for " + 
                      (nr_prints_needed - nr_prints_found) + " more print(s).");
             }
->>>>>>> bc17d445
           }
         }
       });
